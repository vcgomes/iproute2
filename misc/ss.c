--- conflicted
+++ resolved
@@ -423,27 +423,6 @@
 	return !!(f->families & FAMILY_MASK(af));
 }
 
-<<<<<<< HEAD
-static void filter_default_dbs(struct filter *f)
-{
-	filter_db_set(f, UDP_DB);
-	filter_db_set(f, DCCP_DB);
-	filter_db_set(f, TCP_DB);
-	filter_db_set(f, RAW_DB);
-	filter_db_set(f, UNIX_ST_DB);
-	filter_db_set(f, UNIX_DG_DB);
-	filter_db_set(f, UNIX_SQ_DB);
-	filter_db_set(f, PACKET_R_DB);
-	filter_db_set(f, PACKET_DG_DB);
-	filter_db_set(f, NETLINK_DB);
-	filter_db_set(f, SCTP_DB);
-	filter_db_set(f, VSOCK_ST_DB);
-	filter_db_set(f, VSOCK_DG_DB);
-	filter_db_set(f, TIPC_DB);
-}
-
-=======
->>>>>>> 4b6c4177
 static void filter_states_set(struct filter *f, int states)
 {
 	if (states)
@@ -5003,64 +4982,7 @@
 			do {
 				if ((p1 = strchr(p, ',')) != NULL)
 					*p1 = 0;
-<<<<<<< HEAD
-				if (strcmp(p, "all") == 0) {
-					filter_default_dbs(&current_filter);
-				} else if (strcmp(p, "inet") == 0) {
-					filter_db_set(&current_filter, UDP_DB);
-					filter_db_set(&current_filter, DCCP_DB);
-					filter_db_set(&current_filter, TCP_DB);
-					filter_db_set(&current_filter, SCTP_DB);
-					filter_db_set(&current_filter, RAW_DB);
-				} else if (strcmp(p, "udp") == 0) {
-					filter_db_set(&current_filter, UDP_DB);
-				} else if (strcmp(p, "dccp") == 0) {
-					filter_db_set(&current_filter, DCCP_DB);
-				} else if (strcmp(p, "tcp") == 0) {
-					filter_db_set(&current_filter, TCP_DB);
-				} else if (strcmp(p, "sctp") == 0) {
-					filter_db_set(&current_filter, SCTP_DB);
-				} else if (strcmp(p, "raw") == 0) {
-					filter_db_set(&current_filter, RAW_DB);
-				} else if (strcmp(p, "unix") == 0) {
-					filter_db_set(&current_filter, UNIX_ST_DB);
-					filter_db_set(&current_filter, UNIX_DG_DB);
-					filter_db_set(&current_filter, UNIX_SQ_DB);
-				} else if (strcasecmp(p, "unix_stream") == 0 ||
-					   strcmp(p, "u_str") == 0) {
-					filter_db_set(&current_filter, UNIX_ST_DB);
-				} else if (strcasecmp(p, "unix_dgram") == 0 ||
-					   strcmp(p, "u_dgr") == 0) {
-					filter_db_set(&current_filter, UNIX_DG_DB);
-				} else if (strcasecmp(p, "unix_seqpacket") == 0 ||
-					   strcmp(p, "u_seq") == 0) {
-					filter_db_set(&current_filter, UNIX_SQ_DB);
-				} else if (strcmp(p, "packet") == 0) {
-					filter_db_set(&current_filter, PACKET_R_DB);
-					filter_db_set(&current_filter, PACKET_DG_DB);
-				} else if (strcmp(p, "packet_raw") == 0 ||
-					   strcmp(p, "p_raw") == 0) {
-					filter_db_set(&current_filter, PACKET_R_DB);
-				} else if (strcmp(p, "packet_dgram") == 0 ||
-					   strcmp(p, "p_dgr") == 0) {
-					filter_db_set(&current_filter, PACKET_DG_DB);
-				} else if (strcmp(p, "netlink") == 0) {
-					filter_db_set(&current_filter, NETLINK_DB);
-				} else if (strcmp(p, "vsock") == 0) {
-					filter_db_set(&current_filter, VSOCK_ST_DB);
-					filter_db_set(&current_filter, VSOCK_DG_DB);
-				} else if (strcmp(p, "vsock_stream") == 0 ||
-					   strcmp(p, "v_str") == 0) {
-					filter_db_set(&current_filter, VSOCK_ST_DB);
-				} else if (strcmp(p, "vsock_dgram") == 0 ||
-					   strcmp(p, "v_dgr") == 0) {
-					filter_db_set(&current_filter, VSOCK_DG_DB);
-				} else if (strcmp(optarg, "tipc") == 0) {
-					filter_db_set(&current_filter, TIPC_DB);
-				} else {
-=======
 				if (filter_db_parse(&current_filter, p)) {
->>>>>>> 4b6c4177
 					fprintf(stderr, "ss: \"%s\" is illegal socket table id\n", p);
 					usage();
 				}
